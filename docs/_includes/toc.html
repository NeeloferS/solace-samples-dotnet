
{% for section in site.data.tutorials %}
    <div>
        <h4 class="navheading"><a href="{{ site.baseurl }}/">{{ section.title }}</a></h4>
        <ul class="navlist">
            {% for item in section.tutorials %} {% assign item_url = item | prepend:"/" | append:"/" %} {% assign p = site.tutorials
            | where:"url", item_url | first %}
            <li class="navlink{% if item_url == page.url %}_current{% endif %}"><a href="{{ site.baseurl }}{{ p.url }}">{{ p.title }}</a></li>
            {% endfor %}
        </ul>
    </div>
{% endfor %}
<div class="nav">
    <select name="menu" onchange="top.window.location = this.value">
        <option value="#" selected>Pick Another API</option>
        <optgroup label="Solace APIs">
            <option value="http://dev.solace.com//get-started/c-tutorials/">C</option>
            <option value="http://dev.solace.com//get-started/dotnet-tutorials/">C#/.NET</option>
            <option value="http://dev.solace.com//get-started/java-tutorials/">Java</option>
            <option value="http://dev.solace.com//get-started/javascript-tutorials/">JavaScript</option>
            <option value="http://dev.solace.com//get-started/node-js-tutorials/">Node.js</option>
        </optgroup>
        <optgroup label="Open APIs & Protocols">
            <option value="http://dev.solace.com/get-started/amqp-tutorials-jms-11/">AMQP - JMS 1.1 </option>
            <option value="http://dev.solace.com/get-started/amqp-tutorials-jms-2/">AMQP - JMS 2.0</option>
            <option value="http://dev.solace.com/get-started/amqp-tutorials-node-js/">AMQP - Node.js</option>
            <option value="http://dev.solace.com//get-started/mqtt-tutorials/">MQTT - Eclipse Paho Java</option>
            <option value="http://dev.solace.com/get-started/amqp-tutorials-jms-11/">JMS 1.1 - Apache Qpid </option>
            <option value="http://dev.solace.com/get-started/amqp-tutorials-jms-2/">JMS 2.0 - Apache Qpid</option>
            <option value="http://dev.solace.com//get-started/jms-tutorials/">JMS 1.1 - Solace </option>
            <option value="http://dev.solace.com//get-started/openmama-tutorials/">OpenMAMA</option>
            <option value="http://dev.solace.com//get-started/rest-tutorials/">REST Messaging</option>
        </optgroup>
        <optgroup label="Other Environments">
            <option value="http://dev.solace.com//get-started/pcf-tutorials/">Pivotal Cloud Foundry</option>
        </optgroup>
    </select>
</div>
<div class="github">
    <div>
        <img class="grey-image" src="{{ "/images/common/hosted-in-github.png" | prepend: site.baseurl }}" alt="hosted-in-github"
            width="150" height="57"></img>
    </div>
    {% for item in page.links %}
    <div class="github-link">
        <img class="fork-icon" src="{{ "/images/common/github-icon.png" | prepend: site.baseurl }}"/>
        <a href="{{ site.repository }}{{ item.link }}" target="_blank">{{ item.label }}</a> <br />
    </div>
    {% endfor %}
    <div class="github-link">
        <img src="{{ "/images/common/pencil-icon.png" | prepend: site.baseurl }}"/>
        <a href="{{ site.repository }}/blob/master/docs/{{ page.path }}" target="_blank">Improve this page</a>
    </div>
    <div class="github-link">
        <img src="{{ "/images/common/issue-icon.png" | prepend: site.baseurl }}"/>
        <a href="{{ site.repository }}/issues/new" target="_blank">Raise an issue</a>
    </div>
</div>
<<<<<<< HEAD
<script>
  function scrollFunction() {
      document.querySelector("aside").style.top = this.window.scrollY + 60 + "px";
  }
  window.onscroll = scrollFunction;
</script>
=======
<!--<script>-->
  <!--function scrollFunction() {-->
      <!--document.querySelector("aside").style.top = this.window.scrollY + 60 + "px";-->
  <!--}-->
  <!--window.onscroll = scrollFunction;-->
<!--</script>-->
>>>>>>> f796b3fe
<|MERGE_RESOLUTION|>--- conflicted
+++ resolved
@@ -56,18 +56,9 @@
         <a href="{{ site.repository }}/issues/new" target="_blank">Raise an issue</a>
     </div>
 </div>
-<<<<<<< HEAD
-<script>
-  function scrollFunction() {
-      document.querySelector("aside").style.top = this.window.scrollY + 60 + "px";
-  }
-  window.onscroll = scrollFunction;
-</script>
-=======
 <!--<script>-->
   <!--function scrollFunction() {-->
       <!--document.querySelector("aside").style.top = this.window.scrollY + 60 + "px";-->
   <!--}-->
   <!--window.onscroll = scrollFunction;-->
-<!--</script>-->
->>>>>>> f796b3fe
+<!--</script>-->